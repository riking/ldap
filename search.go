--- conflicted
+++ resolved
@@ -1,10 +1,3 @@
-<<<<<<< HEAD
-// Copyright 2011 The Go Authors. All rights reserved.
-// Use of this source code is governed by a BSD-style
-// license that can be found in the LICENSE file.
-//
-=======
->>>>>>> 003854cd
 // File contains Search functionality
 //
 // https://tools.ietf.org/html/rfc4511
@@ -65,14 +58,10 @@
 import (
 	"errors"
 	"fmt"
-<<<<<<< HEAD
 	"sort"
 	"strings"
 
 	"gopkg.in/asn1-ber.v1"
-=======
-	"github.com/mmitton/asn1-ber"
->>>>>>> 003854cd
 )
 
 // scope choices
@@ -82,10 +71,7 @@
 	ScopeWholeSubtree = 2
 )
 
-<<<<<<< HEAD
 // ScopeMap contains human readable descriptions of scope choices
-=======
->>>>>>> 003854cd
 var ScopeMap = map[int]string{
 	ScopeBaseObject:   "Base Object",
 	ScopeSingleLevel:  "Single Level",
@@ -100,16 +86,12 @@
 	DerefAlways         = 3
 )
 
-<<<<<<< HEAD
 // DerefMap contains human readable descriptions of derefAliases choices
-=======
->>>>>>> 003854cd
 var DerefMap = map[int]string{
 	NeverDerefAliases:   "NeverDerefAliases",
 	DerefInSearching:    "DerefInSearching",
 	DerefFindingBaseObj: "DerefFindingBaseObj",
 	DerefAlways:         "DerefAlways",
-<<<<<<< HEAD
 }
 
 // NewEntry returns an Entry object with the specified distinguished name and attribute key-value pairs.
@@ -130,13 +112,10 @@
 		DN:         dn,
 		Attributes: encodedAttributes,
 	}
-=======
->>>>>>> 003854cd
 }
 
 // Entry represents a single search result entry
 type Entry struct {
-<<<<<<< HEAD
 	// DN is the distinguished name of the entry
 	DN string
 	// Attributes are the returned attributes for the entry
@@ -208,15 +187,10 @@
 		Values:     values,
 		ByteValues: bytes,
 	}
-=======
-	DN         string
-	Attributes []*EntryAttribute
->>>>>>> 003854cd
 }
 
 // EntryAttribute holds a single attribute
 type EntryAttribute struct {
-<<<<<<< HEAD
 	// Name is the name of the attribute
 	Name string
 	// Values contain the string values of the attribute
@@ -257,34 +231,6 @@
 	for _, entry := range s.Entries {
 		entry.PrettyPrint(indent)
 	}
-=======
-	Name   string
-	Values []string
-}
-
-type SearchResult struct {
-	Entries   []*Entry
-	Referrals []string
-	Controls  []Control
-}
-
-func (e *Entry) GetAttributeValues(Attribute string) []string {
-	for _, attr := range e.Attributes {
-		if attr.Name == Attribute {
-			return attr.Values
-		}
-	}
-
-	return []string{}
-}
-
-func (e *Entry) GetAttributeValue(Attribute string) string {
-	values := e.GetAttributeValues(Attribute)
-	if len(values) == 0 {
-		return ""
-	}
-	return values[0]
->>>>>>> 003854cd
 }
 
 // SearchRequest represents a search request to send to the server
@@ -345,7 +291,6 @@
 	}
 }
 
-<<<<<<< HEAD
 // SearchWithPaging accepts a search request and desired page size in order to execute LDAP queries to fulfill the
 // search request. All paged LDAP query responses will be buffered and the final result will be returned atomically.
 // The following four cases are possible given the arguments:
@@ -441,111 +386,6 @@
 		return nil, err
 	}
 	defer l.finishMessage(msgCtx)
-=======
-func (l *Conn) SearchWithPaging(SearchRequest *SearchRequest, PagingSize uint32) (*SearchResult, *Error) {
-	if SearchRequest.Controls == nil {
-		SearchRequest.Controls = make([]Control, 0)
-	}
-
-	PagingControl := NewControlPaging(PagingSize)
-	SearchRequest.Controls = append(SearchRequest.Controls, PagingControl)
-	SearchResult := new(SearchResult)
-	for {
-		result, err := l.Search(SearchRequest)
-		if l.Debug {
-			fmt.Printf("Looking for Paging Control...\n")
-		}
-		if err != nil {
-			return SearchResult, err
-		}
-		if result == nil {
-			return SearchResult, NewError(ErrorNetwork, errors.New("Packet not received"))
-		}
-
-		for _, entry := range result.Entries {
-			SearchResult.Entries = append(SearchResult.Entries, entry)
-		}
-		for _, referral := range result.Referrals {
-			SearchResult.Referrals = append(SearchResult.Referrals, referral)
-		}
-		for _, control := range result.Controls {
-			SearchResult.Controls = append(SearchResult.Controls, control)
-		}
-
-		if l.Debug {
-			fmt.Printf("Looking for Paging Control...\n")
-		}
-		paging_result := FindControl(result.Controls, ControlTypePaging)
-		if paging_result == nil {
-			PagingControl = nil
-			if l.Debug {
-				fmt.Printf("Could not find paging control.  Breaking...\n")
-			}
-			break
-		}
-
-		cookie := paging_result.(*ControlPaging).Cookie
-		if len(cookie) == 0 {
-			PagingControl = nil
-			if l.Debug {
-				fmt.Printf("Could not find cookie.  Breaking...\n")
-			}
-			break
-		}
-		PagingControl.SetCookie(cookie)
-	}
-
-	if PagingControl != nil {
-		if l.Debug {
-			fmt.Printf("Abandoning Paging...\n")
-		}
-		PagingControl.PagingSize = 0
-		l.Search(SearchRequest)
-	}
-
-	return SearchResult, nil
-}
-
-func (l *Conn) Search(SearchRequest *SearchRequest) (*SearchResult, *Error) {
-	messageID := l.nextMessageID()
-
-	packet := ber.Encode(ber.ClassUniversal, ber.TypeConstructed, ber.TagSequence, nil, "LDAP Request")
-	packet.AppendChild(ber.NewInteger(ber.ClassUniversal, ber.TypePrimative, ber.TagInteger, messageID, "MessageID"))
-	searchRequest := ber.Encode(ber.ClassApplication, ber.TypeConstructed, ApplicationSearchRequest, nil, "Search Request")
-	searchRequest.AppendChild(ber.NewString(ber.ClassUniversal, ber.TypePrimative, ber.TagOctetString, SearchRequest.BaseDN, "Base DN"))
-	searchRequest.AppendChild(ber.NewInteger(ber.ClassUniversal, ber.TypePrimative, ber.TagEnumerated, uint64(SearchRequest.Scope), "Scope"))
-	searchRequest.AppendChild(ber.NewInteger(ber.ClassUniversal, ber.TypePrimative, ber.TagEnumerated, uint64(SearchRequest.DerefAliases), "Deref Aliases"))
-	searchRequest.AppendChild(ber.NewInteger(ber.ClassUniversal, ber.TypePrimative, ber.TagInteger, uint64(SearchRequest.SizeLimit), "Size Limit"))
-	searchRequest.AppendChild(ber.NewInteger(ber.ClassUniversal, ber.TypePrimative, ber.TagInteger, uint64(SearchRequest.TimeLimit), "Time Limit"))
-	searchRequest.AppendChild(ber.NewBoolean(ber.ClassUniversal, ber.TypePrimative, ber.TagBoolean, SearchRequest.TypesOnly, "Types Only"))
-	filterPacket, err := CompileFilter(SearchRequest.Filter)
-	if err != nil {
-		return nil, err
-	}
-	searchRequest.AppendChild(filterPacket)
-	attributesPacket := ber.Encode(ber.ClassUniversal, ber.TypeConstructed, ber.TagSequence, nil, "Attributes")
-	for _, attribute := range SearchRequest.Attributes {
-		attributesPacket.AppendChild(ber.NewString(ber.ClassUniversal, ber.TypePrimative, ber.TagOctetString, attribute, "Attribute"))
-	}
-	searchRequest.AppendChild(attributesPacket)
-	packet.AppendChild(searchRequest)
-	if SearchRequest.Controls != nil {
-		packet.AppendChild(encodeControls(SearchRequest.Controls))
-	}
-
-	if l.Debug {
-		ber.PrintPacket(packet)
-	}
-
-	channel, err := l.sendMessage(packet)
-	if err != nil {
-		return nil, err
-	}
-	if channel == nil {
-		return nil, NewError(ErrorNetwork, errors.New("Could not send message"))
-	}
-	defer l.finishMessage(messageID)
->>>>>>> 003854cd
 
 	result := &SearchResult{
 		Entries:   make([]*Entry, 0),
@@ -554,7 +394,6 @@
 
 	foundSearchResultDone := false
 	for !foundSearchResultDone {
-<<<<<<< HEAD
 		l.Debug.Printf("%d: waiting for response", msgCtx.id)
 		packetResponse, ok := <-msgCtx.responses
 		if !ok {
@@ -564,26 +403,11 @@
 		l.Debug.Printf("%d: got response %p", msgCtx.id, packet)
 		if err != nil {
 			return nil, err
-=======
-		if l.Debug {
-			fmt.Printf("%d: waiting for response\n", messageID)
-		}
-		packet = <-channel
-		if l.Debug {
-			fmt.Printf("%d: got response %p\n", messageID, packet)
-		}
-		if packet == nil {
-			return nil, NewError(ErrorNetwork, errors.New("Could not retrieve message"))
->>>>>>> 003854cd
 		}
 
 		if l.Debug {
 			if err := addLDAPDescriptions(packet); err != nil {
-<<<<<<< HEAD
 				return nil, err
-=======
-				return nil, NewError(ErrorDebugging, err)
->>>>>>> 003854cd
 			}
 			ber.PrintPacket(packet)
 		}
@@ -597,24 +421,15 @@
 				attr.Name = child.Children[0].Value.(string)
 				for _, value := range child.Children[1].Children {
 					attr.Values = append(attr.Values, value.Value.(string))
-<<<<<<< HEAD
 					attr.ByteValues = append(attr.ByteValues, value.ByteValue)
-=======
->>>>>>> 003854cd
 				}
 				entry.Attributes = append(entry.Attributes, attr)
 			}
 			result.Entries = append(result.Entries, entry)
 		case 5:
-<<<<<<< HEAD
 			resultCode, resultDescription := getLDAPResultCode(packet)
 			if resultCode != 0 {
 				return result, NewError(resultCode, errors.New(resultDescription))
-=======
-			result_code, result_description := getLDAPResultCode(packet)
-			if result_code != 0 {
-				return result, NewError(result_code, errors.New(result_description))
->>>>>>> 003854cd
 			}
 			if len(packet.Children) == 3 {
 				for _, child := range packet.Children[2].Children {
@@ -626,13 +441,6 @@
 			result.Referrals = append(result.Referrals, packet.Children[1].Children[0].Value.(string))
 		}
 	}
-<<<<<<< HEAD
 	l.Debug.Printf("%d: returning", msgCtx.id)
-=======
-	if l.Debug {
-		fmt.Printf("%d: returning\n", messageID)
-	}
-
->>>>>>> 003854cd
 	return result, nil
 }